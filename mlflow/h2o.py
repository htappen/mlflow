"""
The ``mlflow.h2o`` module provides an API for logging and loading H2O models. This module exports
H2O models with the following flavors:

H20 (native) format
    This is the main flavor that can be loaded back into H2O.
:py:mod:`mlflow.pyfunc`
    Produced for use by generic pyfunc-based deployment tools and batch inference.
"""

from __future__ import absolute_import

import os
import yaml

from mlflow import pyfunc
from mlflow.models import Model
import mlflow.tracking


def save_model(h2o_model, path, conda_env=None, mlflow_model=Model(), settings=None):
    """
    Save an H2O model to a path on the local file system.

    :param h2o_model: H2O model to be saved.
    :param path: Local path where the model is to be saved.
    :param mlflow_model: :py:mod:`mlflow.models.Model` this flavor is being added to.

    >>> import mlflow
    >>> import mlflow.h2o
    >>> import h2o
    >>> #create, train, and evaluate your h2o model
    >>> h2o_model = ...
    >>> #set path where to save, local or remote, accessible from code
    >>> h2o_model_dir = ...
    >>> mlflow.h2o.save_model(h2o_model, h2o_model_dir)
    """
    import h2o

    path = os.path.abspath(path)
    if os.path.exists(path):
        raise Exception("Path '{}' already exists".format(path))
    model_dir = os.path.join(path, "model.h2o")
    os.makedirs(model_dir)

    # Save h2o-model
    h2o_save_location = h2o.save_model(model=h2o_model, path=model_dir, force=True)
    model_file = os.path.basename(h2o_save_location)

    # Save h2o-settings
    if settings is None:
        settings = {}
    settings['full_file'] = h2o_save_location
    settings['model_file'] = model_file
    settings['model_dir'] = model_dir
    with open(os.path.join(model_dir, "h2o.yaml"), 'w') as settings_file:
        yaml.safe_dump(settings, stream=settings_file)

    pyfunc.add_to_model(mlflow_model, loader_module="mlflow.h2o",
                        data="model.h2o", env=conda_env)
    mlflow_model.add_flavor("h2o", saved_model=model_file, h2o_version=h2o.__version__)
    mlflow_model.save(os.path.join(path, "MLmodel"))


def log_model(h2o_model, artifact_path, **kwargs):
    """
    Log an H2O model as an MLflow artifact for the current run.

    :param h2o_model: H2O model to be saved.
    :param artifact_path: Run-relative artifact path.
    :param kwargs: kwargs to pass to ``h2o.save_model`` method.

    >>> import mlflow
    >>> import mlflow.h2o
    >>> import h2o
    >>> from h2o.estimators.glm import H2OGeneralizedLinearEstimator
    >>> #Partial example code used from h2o documentation <http://docs.h2o.ai/h2o/latest-stable/h2o-docs/data-science/algo-params/early_stopping.html>
    >>> # Initialize and train a GLM
    >>> h2o.init()
    >>> h2o_model = H2OGeneralizedLinearEstimator(family = 'binomial', early_stopping = True)
    >>> h2o_model.train(...)
    >>> #log parameters
    >>> mlflow.log_param("early_stopping", "True")
    >>> mlflow.log_param("family", "binomial")
    >>> #log the model
    >>> mlflow.h2o.log_model(h2o_model, "h2o_models")
    """
    Model.log(artifact_path=artifact_path, flavor=mlflow.h2o,
              h2o_model=h2o_model, **kwargs)


def _load_model(path, init=False):
    import h2o
    path = os.path.abspath(path)
    with open(os.path.join(path, "h2o.yaml")) as f:
        params = yaml.safe_load(f.read())
    if init:
        h2o.init(**(params["init"] if "init" in params else {}))
        h2o.no_progress()
    return h2o.load_model(os.path.join(path, params['model_file']))


class _H2OModelWrapper:
    def __init__(self, h2o_model):
        self.h2o_model = h2o_model

    def predict(self, dataframe):
        import h2o
        predicted = self.h2o_model.predict(h2o.H2OFrame(dataframe)).as_data_frame()
        predicted.index = dataframe.index
        return predicted


def _load_pyfunc(path):
    """
<<<<<<< HEAD
    Load a persisted H2O model as a ``python_function`` model.
    This method calls ``h2o.init``, so the right version of h2o(-py) must be in the
    environment. The arguments given to ``h2o.init`` can be customized in ``path/h2o.yaml``
    under the key ``init``.

    :param path: Local filesystem path to the model saved by :py:func:`mlflow.h2o.save_model`.
    :rtype: Pyfunc format model with function
            ``model.predict(pandas DataFrame) -> pandas DataFrame``.

    >>> import mlflow
    >>> import mlflow.h2o
    >>> import h2o
    >>> # set the path to where the h2o model is saved: local or remote, accessible
    >>> # from code here
    >>> h2o.init()
    >>> h2o_model_dir = ...
    >>> # set the test Pandas DataFrame
    >>> pandas_df = ...
    >>> h2o_model = mlflow.h2o.load_pyfunc(h2o_model_dir)
    >>> predictions = h2o_model.predict(pandas_df)
=======
    Load PyFunc implementation. Called by ``pyfunc.load_pyfunc``.
>>>>>>> 5b84ded8
    """
    return _H2OModelWrapper(_load_model(path, init=True))


def load_model(path, run_id=None):
    """
    Load an H2O model from a local file (if ``run_id`` is ``None``) or a run.
    This function expects there is an H2O instance initialised with ``h2o.init``.

    :param path: Local filesystem path or run-relative artifact path to the model saved
                 by :py:func:`mlflow.h2o.save_model`.
    :param run_id: Run ID. If provided, combined with ``path`` to identify the model.

    >>> import mlflow
    >>> import mlflow.h2o
    >>> import h2o
    >>> # set the path to where the h2o model is saved: local or remote, accessible
    >>> # from code here
    >>> h2o.init()
    >>> h2o_model_dir = ...
    >>> run_id="96771d893a5e46159d9f3b49bf9013e2"
    >>> h2o_model = mlflow.h2o.load_model(h2o_model_dir, run_id)
    """
    if run_id is not None:
        path = mlflow.tracking.utils._get_model_log_dir(model_name=path, run_id=run_id)
    return _load_model(os.path.join(path, "model.h2o"))<|MERGE_RESOLUTION|>--- conflicted
+++ resolved
@@ -113,7 +113,6 @@
 
 def _load_pyfunc(path):
     """
-<<<<<<< HEAD
     Load a persisted H2O model as a ``python_function`` model.
     This method calls ``h2o.init``, so the right version of h2o(-py) must be in the
     environment. The arguments given to ``h2o.init`` can be customized in ``path/h2o.yaml``
@@ -121,22 +120,8 @@
 
     :param path: Local filesystem path to the model saved by :py:func:`mlflow.h2o.save_model`.
     :rtype: Pyfunc format model with function
-            ``model.predict(pandas DataFrame) -> pandas DataFrame``.
-
-    >>> import mlflow
-    >>> import mlflow.h2o
-    >>> import h2o
-    >>> # set the path to where the h2o model is saved: local or remote, accessible
-    >>> # from code here
-    >>> h2o.init()
-    >>> h2o_model_dir = ...
-    >>> # set the test Pandas DataFrame
-    >>> pandas_df = ...
-    >>> h2o_model = mlflow.h2o.load_pyfunc(h2o_model_dir)
-    >>> predictions = h2o_model.predict(pandas_df)
-=======
+            ``model.predict(pandas DataFrame) -> pandas DataFrame``
     Load PyFunc implementation. Called by ``pyfunc.load_pyfunc``.
->>>>>>> 5b84ded8
     """
     return _H2OModelWrapper(_load_model(path, init=True))
 
